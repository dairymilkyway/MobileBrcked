--- conflicted
+++ resolved
@@ -165,58 +165,48 @@
                 <MaterialCommunityIcons name="account" size={22} color="#FFFFFF" />
                 <View style={styles.buttonStud} />
               </TouchableOpacity>
-<<<<<<< HEAD
               
-              <TouchableOpacity 
-                style={[styles.legoButton, { backgroundColor: '#FFC500' }]}
-                onPress={() => alert('Notifications feature coming soon')}
-              >
-                <MaterialCommunityIcons name="bell" size={22} color="#FFFFFF" />
-                <View style={styles.buttonStud} />
-              </TouchableOpacity>
-              
-              <TouchableOpacity 
-                style={[styles.legoButton, { backgroundColor: '#9B59B6' }]}
-                onPress={navigateToOrders}
-              >
-                <MaterialCommunityIcons name="package-variant" size={22} color="#FFFFFF" />
-                <View style={styles.buttonStud} />
-              </TouchableOpacity>
-              
-              <TouchableOpacity 
-                style={[styles.legoButton, { backgroundColor: '#4CAF50' }]}
-                onPress={() => router.push('/Cart')}
-              >
-                <MaterialCommunityIcons name="cart" size={22} color="#FFFFFF" />
-                <View style={styles.buttonStud} />
-              </TouchableOpacity>
-              
-              <TouchableOpacity 
-                style={[styles.legoButton, { backgroundColor: '#FF3A2F' }]}
-                onPress={() => setShowLogoutModal(true)}
-              >
-                <MaterialCommunityIcons name="logout" size={22} color="#FFFFFF" />
-                <View style={styles.buttonStud} />
-              </TouchableOpacity>
-=======
               <View style={[styles.legoButton, { backgroundColor: '#FFC500' }]}>
                 <NotificationBell />
                 <View style={styles.buttonStud} />
               </View>
->>>>>>> 25a80a9f
             </>
-          )}
+          ) : null}
           
-          {/* Always show cart button if not expanded for quick access */}
-          {!menuExpanded && (
-            <TouchableOpacity 
-              style={[styles.legoButton, { backgroundColor: '#4CAF50' }]}
-              onPress={() => router.push('/Cart')}
-            >
-              <MaterialCommunityIcons name="cart" size={22} color="#FFFFFF" />
-              <View style={styles.buttonStud} />
-            </TouchableOpacity>
-          )}
+          {/* Orders Button */}
+          <TouchableOpacity 
+            style={[styles.legoButton, { backgroundColor: '#9B59B6' }]}
+            onPress={navigateToOrders}
+          >
+            <MaterialCommunityIcons 
+              name="package-variant" 
+              size={22} 
+              color="#FFFFFF" 
+            />
+            <View style={styles.buttonStud} />
+          </TouchableOpacity>
+          
+          {/* Cart Button */}
+          <TouchableOpacity 
+            style={[styles.legoButton, { backgroundColor: '#4CAF50' }]}
+            onPress={() => router.push('/Cart')}
+          >
+            <MaterialCommunityIcons 
+              name="cart" 
+              size={22} 
+              color="#FFFFFF" 
+            />
+            <View style={styles.buttonStud} />
+          </TouchableOpacity>
+          
+          {/* Logout Button */}
+          <TouchableOpacity 
+            style={[styles.legoButton, { backgroundColor: '#FF3A2F' }]}
+            onPress={() => setShowLogoutModal(true)}
+          >
+            <MaterialCommunityIcons name="logout" size={22} color="#FFFFFF" />
+            <View style={styles.buttonStud} />
+          </TouchableOpacity>
         </View>
       </View>
 
